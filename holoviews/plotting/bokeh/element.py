--- conflicted
+++ resolved
@@ -32,11 +32,7 @@
 from ...core.options import abbreviated_exception, SkipRendering
 from ...core import util
 from ...element import Graph, VectorField, Path, Contours, Tiles
-<<<<<<< HEAD
-from ...streams import Stream, Buffer
-=======
 from ...streams import Stream, Buffer, RangeXY, PlotSize
->>>>>>> 1a366bcb
 from ...util.transform import dim
 from ..plot import GenericElementPlot, GenericOverlayPlot
 from ..util import dynamic_update, process_cmap, color_intervals, dim_range_key
