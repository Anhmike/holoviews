from __future__ import absolute_import, division, unicode_literals

import param
import numpy as np

from matplotlib import cm
from matplotlib.collections import LineCollection
from matplotlib.dates import DateFormatter, date2num

from ...core.dimension import Dimension
from ...core.options import Store, abbreviated_exception
from ...core.util import (
<<<<<<< HEAD
    OrderedDict, match_spec, unique_iterator, basestring, isfinite,
    dt_to_int, dt64_to_dt, isscalar, isdatetime
=======
    match_spec, basestring, isfinite, dt_to_int, dt64_to_dt, search_indices,
    unique_array, isscalar, isdatetime
>>>>>>> 790344b5
)
from ...element import Raster, HeatMap
from ...operation import interpolate_curve
from ...util.transform import dim
from ..plot import PlotSelector
<<<<<<< HEAD
from ..mixins import AreaMixin, SpikesMixin
from ..util import get_sideplot_ranges, get_min_distance
=======
from ..mixins import AreaMixin, BarsMixin, SpikesMixin
from ..util import compute_sizes, get_sideplot_ranges, get_min_distance
>>>>>>> 790344b5
from .element import ElementPlot, ColorbarPlot, LegendPlot
from .path  import PathPlot
from .plot import AdjoinedPlot, mpl_rc_context
from .util import mpl_version



class ChartPlot(ElementPlot):
    """
    Baseclass to plot Chart elements.
    """


class CurvePlot(ChartPlot):
    """
    CurvePlot can plot Curve and ViewMaps of Curve, which can be
    displayed as a single frame or animation. Axes, titles and legends
    are automatically generated from dim_info.

    If the dimension is set to cyclic in the dim_info it will rotate
    the curve so that minimum y values are at the minimum x value to
    make the plots easier to interpret.
    """

    autotick = param.Boolean(default=False, doc="""
        Whether to let matplotlib automatically compute tick marks
        or to allow the user to control tick marks.""")

    interpolation = param.ObjectSelector(objects=['linear', 'steps-mid',
                                                  'steps-pre', 'steps-post'],
                                         default='linear', doc="""
        Defines how the samples of the Curve are interpolated,
        default is 'linear', other options include 'steps-mid',
        'steps-pre' and 'steps-post'.""")

    relative_labels = param.Boolean(default=False, doc="""
        If plotted quantity is cyclic and center_cyclic is enabled,
        will compute tick labels relative to the center.""")

    padding = param.ClassSelector(default=(0, 0.1), class_=(int, float, tuple))

    show_grid = param.Boolean(default=False, doc="""
        Enable axis grid.""")

    show_legend = param.Boolean(default=True, doc="""
        Whether to show legend for the plot.""")

    style_opts = ['alpha', 'color', 'visible', 'linewidth', 'linestyle', 'marker', 'ms']

    _nonvectorized_styles = style_opts

    _plot_methods = dict(single='plot')

    def get_data(self, element, ranges, style):
        with abbreviated_exception():
            style = self._apply_transforms(element, ranges, style)

        if 'steps' in self.interpolation:
            element = interpolate_curve(element, interpolation=self.interpolation)
        xs = element.dimension_values(0)
        ys = element.dimension_values(1)
        dims = element.dimensions()
        if isdatetime(xs):
            dimtype = element.get_dimension_type(0)
            dt_format = Dimension.type_formatters.get(dimtype, '%Y-%m-%d %H:%M:%S')
            dims[0] = dims[0].clone(value_format=DateFormatter(dt_format))
        coords = (ys, xs) if self.invert_axes else (xs, ys)
        return coords, style, {'dimensions': dims}

    def init_artists(self, ax, plot_args, plot_kwargs):
        xs, ys = plot_args
        if isdatetime(xs):
            artist = ax.plot_date(xs, ys, '-', **plot_kwargs)[0]
        else:
            artist = ax.plot(xs, ys, **plot_kwargs)[0]
        return {'artist': artist}

    def update_handles(self, key, axis, element, ranges, style):
        artist = self.handles['artist']
        (xs, ys), style, axis_kwargs = self.get_data(element, ranges, style)
        artist.set_xdata(xs)
        artist.set_ydata(ys)
        return axis_kwargs



class ErrorPlot(ColorbarPlot):
    """
    ErrorPlot plots the ErrorBar Element type and supporting
    both horizontal and vertical error bars via the 'horizontal'
    plot option.
    """

    style_opts = ['edgecolor', 'elinewidth', 'capsize', 'capthick',
                  'barsabove', 'lolims', 'uplims', 'xlolims',
                  'errorevery', 'xuplims', 'alpha', 'linestyle',
                  'linewidth', 'markeredgecolor', 'markeredgewidth',
                  'markerfacecolor', 'markersize', 'solid_capstyle',
                  'solid_joinstyle', 'dashes', 'color']

    _plot_methods = dict(single='errorbar')

    def init_artists(self, ax, plot_data, plot_kwargs):
        handles = ax.errorbar(*plot_data, **plot_kwargs)
        bottoms, tops = None, None
        if mpl_version >= str('2.0'):
            _, caps, verts = handles
            if caps:
                bottoms, tops = caps
        else:
            _, (bottoms, tops), verts = handles
        return {'bottoms': bottoms, 'tops': tops, 'verts': verts[0], 'artist': verts[0]}


    def get_data(self, element, ranges, style):
        with abbreviated_exception():
            style = self._apply_transforms(element, ranges, style)
        color = style.get('color')
        if isinstance(color, np.ndarray):
            style['ecolor'] = color
        if 'edgecolor' in style:
            style['ecolor'] = style.pop('edgecolor')
        c = style.get('c')
        if isinstance(c, np.ndarray):
            with abbreviated_exception():
                raise ValueError('Mapping a continuous or categorical '
                                 'dimension to a color on a ErrorBarPlot '
                                 'is not supported by the {backend} backend. '
                                 'To map a dimension to a color supply '
                                 'an explicit list of rgba colors.'.format(
                                     backend=self.renderer.backend
                                 )
                )

        style['fmt'] = 'none'
        dims = element.dimensions()
        xs, ys = (element.dimension_values(i) for i in range(2))
        err = element.array(dimensions=dims[2:4])

        err_key = 'xerr' if element.horizontal ^ self.invert_axes else 'yerr'
        coords = (ys, xs) if self.invert_axes else (xs, ys)
        style[err_key] = err.T if len(dims) > 3 else err[:, 0]
        return coords, style, {}


    def update_handles(self, key, axis, element, ranges, style):
        bottoms = self.handles['bottoms']
        tops = self.handles['tops']
        verts = self.handles['verts']

        _, style, axis_kwargs = self.get_data(element, ranges, style)
        xs, ys, neg_error = (element.dimension_values(i) for i in range(3))
        pos_idx = 3 if len(element.dimensions()) > 3 else 2
        pos_error = element.dimension_values(pos_idx)
        if element.horizontal:
            bxs, bys = xs - neg_error, ys
            txs, tys = xs + pos_error, ys
        else:
            bxs, bys = xs, ys - neg_error
            txs, tys = xs, ys + pos_error
        if self.invert_axes:
            bxs, bys = bys, bxs
            txs, tys = tys, txs
        new_arrays = np.moveaxis(np.array([[bxs, bys], [txs, tys]]), 2, 0)
        verts.set_paths(new_arrays)
        if bottoms:
            bottoms.set_xdata(bxs)
            bottoms.set_ydata(bys)
        if tops:
            tops.set_xdata(txs)
            tops.set_ydata(tys)
        if 'ecolor' in style:
            verts.set_edgecolors(style['ecolor'])
        if 'linewidth' in style:
            verts.set_linewidths(style['linewidth'])

        return axis_kwargs



class AreaPlot(AreaMixin, ChartPlot):

    padding = param.ClassSelector(default=(0, 0.1), class_=(int, float, tuple))

    show_legend = param.Boolean(default=False, doc="""
        Whether to show legend for the plot.""")

    style_opts = ['color', 'facecolor', 'alpha', 'edgecolor', 'linewidth',
                  'hatch', 'linestyle', 'joinstyle',
                  'fill', 'capstyle', 'interpolate']

    _nonvectorized_styles = style_opts

    _plot_methods = dict(single='fill_between')

    def get_data(self, element, ranges, style):
        with abbreviated_exception():
            style = self._apply_transforms(element, ranges, style)

        xs = element.dimension_values(0)
        ys = [element.dimension_values(vdim) for vdim in element.vdims]
        return tuple([xs]+ys), style, {}

    def init_artists(self, ax, plot_data, plot_kwargs):
        fill_fn = ax.fill_betweenx if self.invert_axes else ax.fill_between
        stack = fill_fn(*plot_data, **plot_kwargs)
        return {'artist': stack}




class SideAreaPlot(AdjoinedPlot, AreaPlot):

    bgcolor = param.Parameter(default=(1, 1, 1, 0), doc="""
        Make plot background invisible.""")

    border_size = param.Number(default=0, doc="""
        The size of the border expressed as a fraction of the main plot.""")

    xaxis = param.ObjectSelector(default='bare',
                                 objects=['top', 'bottom', 'bare', 'top-bare',
                                          'bottom-bare', None], doc="""
        Whether and where to display the xaxis, bare options allow suppressing
        all axis labels including ticks and xlabel. Valid options are 'top',
        'bottom', 'bare', 'top-bare' and 'bottom-bare'.""")

    yaxis = param.ObjectSelector(default='bare',
                                 objects=['left', 'right', 'bare', 'left-bare',
                                          'right-bare', None], doc="""
        Whether and where to display the yaxis, bare options allow suppressing
        all axis labels including ticks and ylabel. Valid options are 'left',
        'right', 'bare' 'left-bare' and 'right-bare'.""")



class SpreadPlot(AreaPlot):
    """
    SpreadPlot plots the Spread Element type.
    """

    padding = param.ClassSelector(default=(0, 0.1), class_=(int, float, tuple))

    show_legend = param.Boolean(default=False, doc="""
        Whether to show legend for the plot.""")

    def __init__(self, element, **params):
        super(SpreadPlot, self).__init__(element, **params)

    def get_data(self, element, ranges, style):
        with abbreviated_exception():
            style = self._apply_transforms(element, ranges, style)
        xs = element.dimension_values(0)
        mean = element.dimension_values(1)
        neg_error = element.dimension_values(2)
        pos_idx = 3 if len(element.dimensions()) > 3 else 2
        pos_error = element.dimension_values(pos_idx)
        return (xs, mean-neg_error, mean+pos_error), style, {}

    def get_extents(self, element, ranges, range_type='combined'):
        return ChartPlot.get_extents(self, element, ranges, range_type)



class HistogramPlot(ColorbarPlot):
    """
    HistogramPlot can plot DataHistograms and ViewMaps of
    DataHistograms, which can be displayed as a single frame or
    animation.
    """

    style_opts = ['alpha', 'color', 'align', 'visible', 'facecolor',
                  'edgecolor', 'log', 'capsize', 'error_kw', 'hatch',
                  'linewidth']

    _nonvectorized_styles = ['alpha', 'log', 'error_kw', 'hatch', 'visible', 'align']

    def __init__(self, histograms, **params):
        self.center = False
        self.cyclic = False

        super(HistogramPlot, self).__init__(histograms, **params)

        if self.invert_axes:
            self.axis_settings = ['ylabel', 'xlabel', 'yticks']
        else:
            self.axis_settings = ['xlabel', 'ylabel', 'xticks']
        val_dim = self.hmap.last.get_dimension(1)
        self.cyclic_range = val_dim.range if val_dim.cyclic else None


    @mpl_rc_context
    def initialize_plot(self, ranges=None):
        hist = self.hmap.last
        key = self.keys[-1]

        ranges = self.compute_ranges(self.hmap, key, ranges)
        el_ranges = match_spec(hist, ranges)

        # Get plot ranges and values
        dims = hist.dimensions()[:2]
        edges, hvals, widths, lims, is_datetime = self._process_hist(hist)
        if is_datetime and not dims[0].value_format:
            dt_format = Dimension.type_formatters[np.datetime64]
            dims[0] = dims[0].clone(value_format=DateFormatter(dt_format))

        style = self.style[self.cyclic_index]
        if self.invert_axes:
            self.offset_linefn = self.handles['axis'].axvline
            self.plotfn = self.handles['axis'].barh
        else:
            self.offset_linefn = self.handles['axis'].axhline
            self.plotfn = self.handles['axis'].bar

        with abbreviated_exception():
            style = self._apply_transforms(hist, ranges, style)
            if 'vmin' in style:
                raise ValueError('Mapping a continuous dimension to a '
                                 'color on a HistogramPlot is not '
                                 'supported by the {backend} backend. '
                                 'To map a dimension to a color supply '
                                 'an explicit list of rgba colors.'.format(
                                     backend=self.renderer.backend
                                 )
                )

        # Plot bars and make any adjustments
        legend = hist.label if self.show_legend else ''
        bars = self.plotfn(edges, hvals, widths, zorder=self.zorder, label=legend, align='edge', **style)
        self.handles['artist'] = self._update_plot(self.keys[-1], hist, bars, lims, ranges) # Indexing top

        ticks = self._compute_ticks(hist, edges, widths, lims)
        ax_settings = self._process_axsettings(hist, lims, ticks)
        ax_settings['dimensions'] = dims

        return self._finalize_axis(self.keys[-1], ranges=el_ranges, element=hist, **ax_settings)


    def _process_hist(self, hist):
        """
        Get data from histogram, including bin_ranges and values.
        """
        self.cyclic = hist.get_dimension(0).cyclic
        x = hist.kdims[0]
        edges = hist.interface.coords(hist, x, edges=True)
        values = hist.dimension_values(1)
        hist_vals = np.array(values)
        xlim = hist.range(0)
        ylim = hist.range(1)
        is_datetime = isdatetime(edges)
        if is_datetime:
            edges = np.array([dt64_to_dt(e) if isinstance(e, np.datetime64) else e for e in edges])
            edges = date2num(edges)
            xlim = tuple(dt_to_int(v, 'D') for v in xlim)
        widths = np.diff(edges)
        return edges[:-1], hist_vals, widths, xlim+ylim, is_datetime


    def _compute_ticks(self, element, edges, widths, lims):
        """
        Compute the ticks either as cyclic values in degrees or as roughly
        evenly spaced bin centers.
        """
        if self.xticks is None or not isinstance(self.xticks, int):
            return None
        if self.cyclic:
            x0, x1, _, _ = lims
            xvals = np.linspace(x0, x1, self.xticks)
            labels = ["%.0f" % np.rad2deg(x) + '\N{DEGREE SIGN}' for x in xvals]
        elif self.xticks:
            dim = element.get_dimension(0)
            inds = np.linspace(0, len(edges), self.xticks, dtype=np.int)
            edges = list(edges) + [edges[-1] + widths[-1]]
            xvals = [edges[i] for i in inds]
            labels = [dim.pprint_value(v) for v in xvals]
        return [xvals, labels]


    def get_extents(self, element, ranges, range_type='combined'):
        ydim = element.get_dimension(1)
        s0, s1 = ranges[ydim.name]['soft']
        s0 = min(s0, 0) if isfinite(s0) else 0
        s1 = max(s1, 0) if isfinite(s1) else 0
        ranges[ydim.name]['soft'] = (s0, s1)
        return super(HistogramPlot, self).get_extents(element, ranges, range_type)


    def _process_axsettings(self, hist, lims, ticks):
        """
        Get axis settings options including ticks, x- and y-labels
        and limits.
        """
        axis_settings = dict(zip(self.axis_settings, [None, None, (None if self.overlaid else ticks)]))
        return axis_settings


    def _update_plot(self, key, hist, bars, lims, ranges):
        """
        Process bars can be subclassed to manually adjust bars
        after being plotted.
        """
        return bars


    def _update_artists(self, key, hist, edges, hvals, widths, lims, ranges):
        """
        Update all the artists in the histogram. Subclassable to
        allow updating of further artists.
        """
        plot_vals = zip(self.handles['artist'], edges, hvals, widths)
        for bar, edge, height, width in plot_vals:
            if self.invert_axes:
                bar.set_y(edge)
                bar.set_width(height)
                bar.set_height(width)
            else:
                bar.set_x(edge)
                bar.set_height(height)
                bar.set_width(width)


    def update_handles(self, key, axis, element, ranges, style):
        # Process values, axes and style
        edges, hvals, widths, lims, _ = self._process_hist(element)

        ticks = self._compute_ticks(element, edges, widths, lims)
        ax_settings = self._process_axsettings(element, lims, ticks)
        self._update_artists(key, element, edges, hvals, widths, lims, ranges)
        return ax_settings



class SideHistogramPlot(AdjoinedPlot, HistogramPlot):

    bgcolor = param.Parameter(default=(1, 1, 1, 0), doc="""
        Make plot background invisible.""")

    offset = param.Number(default=0.2, bounds=(0,1), doc="""
        Histogram value offset for a colorbar.""")

    show_grid = param.Boolean(default=False, doc="""
        Whether to overlay a grid on the axis.""")

    def _process_hist(self, hist):
        """
        Subclassed to offset histogram by defined amount.
        """
        edges, hvals, widths, lims, isdatetime = super(SideHistogramPlot, self)._process_hist(hist)
        offset = self.offset * lims[3]
        hvals *= 1-self.offset
        hvals += offset
        lims = lims[0:3] + (lims[3] + offset,)
        return edges, hvals, widths, lims, isdatetime


    def _update_artists(self, n, element, edges, hvals, widths, lims, ranges):
        super(SideHistogramPlot, self)._update_artists(n, element, edges, hvals, widths, lims, ranges)
        self._update_plot(n, element, self.handles['artist'], lims, ranges)


    def _update_plot(self, key, element, bars, lims, ranges):
        """
        Process the bars and draw the offset line as necessary. If a
        color map is set in the style of the 'main' ViewableElement object, color
        the bars appropriately, respecting the required normalization
        settings.
        """
        main = self.adjoined.main
        _, y1 = element.range(1)
        offset = self.offset * y1
        range_item, main_range, dim = get_sideplot_ranges(self, element, main, ranges)

        # Check if plot is colormapped
        plot_type = Store.registry['matplotlib'].get(type(range_item))
        if isinstance(plot_type, PlotSelector):
            plot_type = plot_type.get_plot_class(range_item)

        # Get colormapping options
        if isinstance(range_item, (HeatMap, Raster)):
            style = self.lookup_options(range_item, 'style')[self.cyclic_index]
            cmap = cm.get_cmap(style.get('cmap'))
            main_range = style.get('clims', main_range)
        else:
            cmap = None

        if offset and ('offset_line' not in self.handles):
            self.handles['offset_line'] = self.offset_linefn(offset,
                                                             linewidth=1.0,
                                                             color='k')
        elif offset:
            self._update_separator(offset)

        if cmap is not None:
            self._colorize_bars(cmap, bars, element, main_range, dim)
        return bars


    def _colorize_bars(self, cmap, bars, element, main_range, dim):
        """
        Use the given cmap to color the bars, applying the correct
        color ranges as necessary.
        """
        cmap_range = main_range[1] - main_range[0]
        lower_bound = main_range[0]
        colors = np.array(element.dimension_values(dim))
        colors = (colors - lower_bound) / (cmap_range)
        for c, bar in zip(colors, bars):
            bar.set_facecolor(cmap(c))
            bar.set_clip_on(False)


    def _update_separator(self, offset):
        """
        Compute colorbar offset and update separator line
        if map is non-zero.
        """
        offset_line = self.handles['offset_line']
        if offset == 0:
            offset_line.set_visible(False)
        else:
            offset_line.set_visible(True)
            if self.invert_axes:
                offset_line.set_xdata(offset)
            else:
                offset_line.set_ydata(offset)


class PointPlot(ChartPlot, ColorbarPlot):
    """
    Note that the 'cmap', 'vmin' and 'vmax' style arguments control
    how point magnitudes are rendered to different colors.
    """

    show_grid = param.Boolean(default=False, doc="""
      Whether to draw grid lines at the tick positions.""")

    style_opts = ['alpha', 'color', 'edgecolors', 'facecolors',
                  'linewidth', 'marker', 'size', 'visible',
                  'cmap', 'vmin', 'vmax', 'norm']

    _nonvectorized_styles = ['alpha', 'marker', 'cmap', 'vmin', 'vmax',
                      'norm', 'visible']

    _disabled_opts = ['size']
    _plot_methods = dict(single='scatter')

    def get_data(self, element, ranges, style):
        xs, ys = (element.dimension_values(i) for i in range(2))
        style['edgecolors'] = style.pop('edgecolors', style.pop('edgecolor', 'none'))
        with abbreviated_exception():
            style = self._apply_transforms(element, ranges, style)
        return (ys, xs) if self.invert_axes else (xs, ys), style, {}


    def update_handles(self, key, axis, element, ranges, style):
        paths = self.handles['artist']
        (xs, ys), style, _ = self.get_data(element, ranges, style)
        xdim, ydim = element.dimensions()[:2]
        if 'factors' in ranges.get(xdim.name, {}):
            factors = list(ranges[xdim.name]['factors'])
            xs = [factors.index(x) for x in xs if x in factors]
        if 'factors' in ranges.get(ydim.name, {}):
            factors = list(ranges[ydim.name]['factors'])
            ys = [factors.index(y) for y in ys if y in factors]
        paths.set_offsets(np.column_stack([xs, ys]))
        if 's' in style:
            sizes = style['s']
            if isscalar(sizes):
                sizes = [sizes]
            paths.set_sizes(sizes)
        if 'vmin' in style:
            paths.set_clim((style['vmin'], style['vmax']))
        if 'c' in style:
            paths.set_array(style['c'])
        if 'norm' in style:
            paths.norm = style['norm']
        if 'linewidth' in style:
            paths.set_linewidths(style['linewidth'])
        if 'edgecolors' in style:
            paths.set_edgecolors(style['edgecolors'])
        if 'facecolors' in style:
            paths.set_edgecolors(style['facecolors'])



class VectorFieldPlot(ColorbarPlot):
    """
    Renders vector fields in sheet coordinates. The vectors are
    expressed in polar coordinates and may be displayed according to
    angle alone (with some common, arbitrary arrow length) or may be
    true polar vectors.

    The color or magnitude can be mapped onto any dimension using the
    color_index and size_index.

    The length of the arrows is controlled by the 'scale' style
    option. The scaling of the arrows may also be controlled via the
    normalize_lengths and rescale_lengths plot option, which will
    normalize the lengths to a maximum of 1 and scale them according
    to the minimum distance respectively.
    """

    arrow_heads = param.Boolean(default=True, doc="""
       Whether or not to draw arrow heads. If arrowheads are enabled,
       they may be customized with the 'headlength' and
       'headaxislength' style options.""")

    magnitude = param.ClassSelector(class_=(basestring, dim), doc="""
        Dimension or dimension value transform that declares the magnitude
        of each vector. Magnitude is expected to be scaled between 0-1,
        by default the magnitudes are rescaled relative to the minimum
        distance between vectors, this can be disabled with the
        rescale_lengths option.""")

    padding = param.ClassSelector(default=0.05, class_=(int, float, tuple))

    rescale_lengths = param.Boolean(default=True, doc="""
       Whether the lengths will be rescaled to take into account the
       smallest non-zero distance between two vectors.""")

    style_opts = ['alpha', 'color', 'edgecolors', 'facecolors',
                  'linewidth', 'marker', 'visible', 'cmap',
                  'scale', 'headlength', 'headaxislength', 'pivot',
                  'width', 'headwidth', 'norm']

    _nonvectorized_styles = ['alpha', 'marker', 'cmap', 'visible', 'norm',
                             'pivot', 'headlength', 'headaxislength',
                             'headwidth']

    _plot_methods = dict(single='quiver')

    def _get_magnitudes(self, element, style, ranges):
        mag_dim = self.magnitude
        if isinstance(mag_dim, basestring):
            mag_dim = element.get_dimension(mag_dim)
        if mag_dim is not None:
            if isinstance(mag_dim, dim):
                magnitudes = mag_dim.apply(element, flat=True)
            else:
                magnitudes = element.dimension_values(mag_dim)
        else:
            magnitudes = np.ones(len(element))
        return magnitudes

    def get_data(self, element, ranges, style):
        # Compute coordinates
        xidx, yidx = (1, 0) if self.invert_axes else (0, 1)
        xs = element.dimension_values(xidx) if len(element.data) else []
        ys = element.dimension_values(yidx) if len(element.data) else []

        # Compute vector angle and magnitude
        radians = element.dimension_values(2) if len(element.data) else []
        if self.invert_axes: radians = radians+1.5*np.pi
        angles = list(np.rad2deg(radians))
        magnitudes = self._get_magnitudes(element, style, ranges)
        input_scale = style.pop('scale', 1.0)
        if self.rescale_lengths:
            min_dist = get_min_distance(element)
            input_scale = input_scale / min_dist

        args = (xs, ys, magnitudes,  [0.0] * len(element))

        # Process style
        with abbreviated_exception():
            style = self._apply_transforms(element, ranges, style)
        style.update(dict(scale=input_scale, angles=angles, units='x', scale_units='x'))
        if 'vmin' in style:
            style['clim'] = (style.pop('vmin'), style.pop('vmax'))
        if 'c' in style:
            style['array'] = style.pop('c')
        if 'pivot' not in style:
            style['pivot'] = 'mid'
        if not self.arrow_heads:
            style['headaxislength'] = 0

        return args, style, {}

    def update_handles(self, key, axis, element, ranges, style):
        args, style, axis_kwargs = self.get_data(element, ranges, style)

        # Set magnitudes, angles and colors if supplied.
        quiver = self.handles['artist']
        quiver.set_offsets(np.column_stack(args[:2]))
        quiver.U = args[2]
        quiver.angles = style['angles']
        if 'color' in style:
            quiver.set_facecolors(style['color'])
            quiver.set_edgecolors(style['color'])
        if 'array' in style:
            quiver.set_array(style['array'])
        if 'clim' in style:
            quiver.set_clim(style['clim'])
        if 'linewidth' in style:
            quiver.set_linewidths(style['linewidth'])
        return axis_kwargs



class BarPlot(BarsMixin, ColorbarPlot, LegendPlot):

    bar_padding = param.Number(default=0.2, doc="""
       Defines the padding between groups.""")

    multi_level = param.Boolean(default=True, doc="""
       Whether the Bars should be grouped into a second categorical axis level.""")

    stacked = param.Boolean(default=False, doc="""
       Whether the bars should be stacked or grouped.""")

<<<<<<< HEAD
    xticks = param.Integer(0, precedence=-1)
=======
    show_legend = param.Boolean(default=True, doc="""
        Whether to show legend for the plot.""")
>>>>>>> 790344b5

    style_opts = ['alpha', 'color', 'align', 'visible', 'edgecolor',
                  'log', 'facecolor', 'capsize', 'error_kw', 'hatch']

    _nonvectorized_styles = ['visible']

    legend_specs = dict(LegendPlot.legend_specs, **{
        'top':    dict(bbox_to_anchor=(0., 1.02, 1., .102),
                       ncol=3, loc=3, mode="expand", borderaxespad=0.),
        'bottom': dict(ncol=3, mode="expand", loc=2,
                       bbox_to_anchor=(0., -0.4, 1., .102),
                       borderaxespad=0.1)})

    def _get_values(self, element, ranges):
        """
        Get unique index value for each bar
        """
        gvals, cvals = self._get_coords(element, ranges, as_string=False)
        kdims = element.kdims
        if element.ndims == 1:
            dimensions = kdims + [None, None]
            values = {'group': gvals, 'stack': [None]}
        elif self.stacked:
            stack_dim = kdims[1]
            dimensions = [kdims[0], None, stack_dim]
            if stack_dim.values:
                stack_order = stack_dim.values
            elif stack_dim in ranges and ranges[stack_dim.name].get('factors'):
                stack_order = ranges[stack_dim]['factors']
            else:
<<<<<<< HEAD
                dimensions.append(None)
                vals = [None]
            values[vtype] = list(unique_iterator(vals))
        return values, dimensions


    def _compute_styles(self, element, style_groups):
        """
        Computes color and hatch combinations by
        any combination of the 'group', 'category'
        and 'stack'.
        """
        style = self.lookup_options(element, 'style')[0]
        sopts = []
        for sopt in ['color', 'hatch']:
            if sopt in style:
                sopts.append(sopt)
                style.pop(sopt, None)
        color_groups = []
        for sg in style_groups:
            color_groups.append(self.values[sg])
        style_product = list(product(*color_groups))
        wrapped_style = self.lookup_options(element, 'style').max_cycles(len(style_product))
        color_groups = {k:tuple(wrapped_style[n][sopt] for sopt in sopts)
                        for n,k in enumerate(style_product)}

        return style, color_groups, sopts


    def get_extents(self, element, ranges, range_type='combined'):
        ngroups = len(self.values['group'])
        vdim = element.vdims[0].name
        if self.stacked:
            return 0, 0, ngroups, np.NaN
=======
                stack_order = element.dimension_values(1, False)
            stack_order = list(stack_order)
            values = {'group': gvals, 'stack': stack_order}
>>>>>>> 790344b5
        else:
            dimensions = kdims + [None]
            values = {'group': gvals, 'category': cvals}
        return dimensions, values


    @mpl_rc_context
    def initialize_plot(self, ranges=None):
        element = self.hmap.last
        vdim = element.vdims[0]
        axis = self.handles['axis']
        key = self.keys[-1]

        style = dict(zorder=self.zorder, **self.style[self.cyclic_index])
        ranges = self.compute_ranges(self.hmap, key, ranges)
        ranges = match_spec(element, ranges)

        self.handles['artist'], xticks, xdims = self._create_bars(axis, element, ranges, style)
        kwargs = {'yticks': xticks} if self.invert_axes else {'xticks': xticks}
        return self._finalize_axis(key, ranges=ranges, element=element,
                                   dimensions=[xdims, vdim], **kwargs)


    def _finalize_ticks(self, axis, element, xticks, yticks, zticks):
        """
        Apply ticks with appropriate offsets.
        """
        alignments = None
        ticks = xticks or yticks
        if ticks is not None:
            ticks, labels, alignments = zip(*sorted(ticks, key=lambda x: x[0]))
            ticks = (list(ticks), list(labels))
        if xticks:
            xticks = ticks
        elif yticks:
            yticks = ticks
        super(BarPlot, self)._finalize_ticks(axis, element, xticks, yticks, zticks)
<<<<<<< HEAD
        if yalignments:
            for t, y in zip(axis.get_xticklabels(), yalignments):
                t.set_y(y)


    def _get_dims(self, element):
        ndims = len(element.dimensions())
        if element.ndims < 2:
            gdim, cdim, sdim = element.kdims[0], None, None
            gi, ci, si = 0, ndims+1, ndims+1
        elif element.ndims == 3:
            gdim, cdim, sdim = element.kdims
            gi, ci, si = 0, 1, 2
        elif self.stacked:
            gdim, cdim, sdim = element.kdims[0], None, element.kdims[1]
            gi, ci, si = 0, ndims+1, 1
        else:
            gdim, cdim, sdim = element.kdims[0], element.kdims[1], None
            gi, ci, si = 0, 1, ndims+1
        return (gi, gdim), (ci, cdim), (si, sdim)


    def _create_bars(self, axis, element):
        # Get style and dimension information
        values = self.values
        (gi, gdim), (ci, cdim), (si, sdim) = self._get_dims(element)
        indices = dict(zip(self._dimensions, (gi, ci, si)))
        color_by = ['category'] if cdim else ['stack']
        style_groups = [sg for sg in color_by if indices[sg] < element.ndims]
        style_opts, color_groups, sopts = self._compute_styles(element, style_groups)
        dims = element.dimensions('key', label=True)
        ndims = len(dims)
        xdims = [d for d in [cdim, gdim] if d is not None]
=======
        if alignments:
            if xticks:
                for t, y in zip(axis.get_xticklabels(), alignments):
                    t.set_y(y)
            elif yticks:
                for t, x in zip(axis.get_yticklabels(), alignments):
                    t.set_x(x)


    def _create_bars(self, axis, element, ranges, style):
        # Get values dimensions, and style information
        (gdim, cdim, sdim), values = self._get_values(element, ranges)
        style_dim = None
        if sdim:
            cats = values['stack']
            style_dim = sdim
        elif cdim:
            cats = values['category']
            style_dim = cdim

        if style_dim:
            style_map = {style_dim.pprint_value(v): self.style[i]
                         for i, v in enumerate(cats)}
        else:
            style_map = {None: {}}
>>>>>>> 790344b5

        # Compute widths
        width = (1-(2.*self.bar_padding)) / len(values.get('category', [None]))
        if self.invert_axes:
            plot_fn = 'barh'
            x, y, w, bottom = 'y', 'width', 'height', 'left'
        else:
            plot_fn = 'bar'
            x, y, w, bottom = 'x', 'height', 'width', 'bottom'

        # Iterate over group, category and stack dimension values
        # computing xticks and drawing bars and applying styles
        xticks, labels, bar_data = [], [], {}
        for gidx, grp in enumerate(values.get('group', [None])):
            sel_key = {}
            label = None
            if grp is not None:
                grp_label = gdim.pprint_value(grp)
                sel_key[gdim.name] = [grp]
                yalign = -0.04 if cdim and self.multi_level else 0
                xticks.append((gidx+0.5, grp_label, yalign))
            for cidx, cat in enumerate(values.get('category', [None])):
                xpos = gidx+self.bar_padding+(cidx*width)
                if cat is not None:
                    label = cdim.pprint_value(cat)
                    sel_key[cdim.name] = [cat]
                    if self.multi_level:
                        xticks.append((xpos+width/2., label, 0))
                prev = 0
                for stk in values.get('stack', [None]):
                    if stk is not None:
                        label = sdim.pprint_value(stk)
                        sel_key[sdim.name] = [stk]
                    el = element.select(**sel_key)
                    vals = el.dimension_values(element.vdims[0].name)
                    val = float(vals[0]) if len(vals) else np.NaN
                    xval = xpos+width/2.
                    if label in bar_data:
                        group = bar_data[label]
                        group[x].append(xval)
                        group[y].append(val)
                        group[bottom].append(prev)
                    else:
                        bar_style = dict(style, **style_map.get(label, {}))
                        with abbreviated_exception():
                            bar_style = self._apply_transforms(el, ranges, bar_style)
                        bar_data[label] = {
                            x:[xval], y: [val], w: width, bottom: [prev],
                            'label': label,
                        }
                        bar_data[label].update(bar_style)
                    prev += val if isfinite(val) else 0
                    if label is not None:
                        labels.append(label)

        # Draw bars
        bars = [getattr(axis, plot_fn)(**bar_spec) for bar_spec in bar_data.values()]

        # Generate legend and axis labels
        ax_dims = [gdim]
        title = ''
        if sdim:
            title = sdim.pprint_label
            ax_dims.append(sdim)
        elif cdim:
            title = cdim.pprint_label
            if self.multi_level:
                ax_dims.append(cdim)
        if self.show_legend and any(len(l) for l in labels) and (sdim or not self.multi_level):
            leg_spec = self.legend_specs[self.legend_position]
            if self.legend_cols: leg_spec['ncol'] = self.legend_cols
            legend_opts = self.legend_opts.copy()
            legend_opts.update(**leg_spec)
            axis.legend(title=title, **legend_opts)

        return bars, xticks, ax_dims



class SpikesPlot(SpikesMixin, PathPlot, ColorbarPlot):

    aspect = param.Parameter(default='square', doc="""
        The aspect ratio mode of the plot. Allows setting an
        explicit aspect ratio as width/height as well as
        'square' and 'equal' options.""")

    spike_length = param.Number(default=0.1, doc="""
      The length of each spike if Spikes object is one dimensional.""")

    padding = param.ClassSelector(default=(0, 0.1), class_=(int, float, tuple))

    position = param.Number(default=0., doc="""
      The position of the lower end of each spike.""")

    style_opts = PathPlot.style_opts + ['cmap']

    def init_artists(self, ax, plot_args, plot_kwargs):
        if 'c' in plot_kwargs:
            plot_kwargs['array'] = plot_kwargs.pop('c')
        if 'vmin' in plot_kwargs and 'vmax' in plot_kwargs:
            plot_kwargs['clim'] = plot_kwargs.pop('vmin'), plot_kwargs.pop('vmax')
        line_segments = LineCollection(*plot_args, **plot_kwargs)
        ax.add_collection(line_segments)
        return {'artist': line_segments}

    def get_data(self, element, ranges, style):
        dimensions = element.dimensions(label=True)
        ndims = len(dimensions)
        opts = self.lookup_options(element, 'plot').options

        pos = self.position
        if ndims > 1 and 'spike_length' not in opts:
            data = element.columns([0, 1])
            xs, ys = data[dimensions[0]], data[dimensions[1]]
            data = [[(x, pos), (x, pos+y)] for x, y in zip(xs, ys)]
        else:
            xs = element.array([0])
            height = self.spike_length
            data = [[(x[0], pos), (x[0], pos+height)] for x in xs]

        if self.invert_axes:
            data = [(line[0][::-1], line[1][::-1]) for line in data]

        dims = element.dimensions()
        clean_spikes = []
        for spike in data:
            xs, ys = zip(*spike)
            cols = []
            for i, vs in enumerate((xs, ys)):
                vs = np.array(vs)
                if isdatetime(vs):
                    dt_format = Dimension.type_formatters.get(
                        type(vs[0]),
                        Dimension.type_formatters[np.datetime64]
                    )
                    vs = date2num(vs)
                    dims[i] = dims[i].clone(value_format=DateFormatter(dt_format))
                cols.append(vs)
            clean_spikes.append(np.column_stack(cols))

        if 'spike_length' in opts:
            axis_dims =  (element.dimensions()[0], None)
        elif len(element.dimensions()) == 1:
            axis_dims =  (element.dimensions()[0], None)
        else:
            axis_dims =  (element.dimensions()[0], element.dimensions()[1])
        with abbreviated_exception():
            style = self._apply_transforms(element, ranges, style)

        return (clean_spikes,), style, {'dimensions': axis_dims}


    def update_handles(self, key, axis, element, ranges, style):
        artist = self.handles['artist']
        (data,), kwargs, axis_kwargs = self.get_data(element, ranges, style)
        artist.set_paths(data)
        artist.set_visible(style.get('visible', True))
        if 'color' in kwargs:
            artist.set_edgecolors(kwargs['color'])
        if 'array' in kwargs or 'c' in kwargs:
            artist.set_array(kwargs.get('array', kwargs.get('c')))
        if 'vmin' in kwargs:
            artist.set_clim((kwargs['vmin'], kwargs['vmax']))
        if 'norm' in kwargs:
            artist.norm = kwargs['norm']
        if 'linewidth' in kwargs:
            artist.set_linewidths(kwargs['linewidth'])
        return axis_kwargs


class SideSpikesPlot(AdjoinedPlot, SpikesPlot):

    bgcolor = param.Parameter(default=(1, 1, 1, 0), doc="""
        Make plot background invisible.""")

    border_size = param.Number(default=0, doc="""
        The size of the border expressed as a fraction of the main plot.""")

    subplot_size = param.Number(default=0.1, doc="""
        The size subplots as expressed as a fraction of the main plot.""")

    spike_length = param.Number(default=1, doc="""
      The length of each spike if Spikes object is one dimensional.""")

    xaxis = param.ObjectSelector(default='bare',
                                 objects=['top', 'bottom', 'bare', 'top-bare',
                                          'bottom-bare', None], doc="""
        Whether and where to display the xaxis, bare options allow suppressing
        all axis labels including ticks and xlabel. Valid options are 'top',
        'bottom', 'bare', 'top-bare' and 'bottom-bare'.""")

    yaxis = param.ObjectSelector(default='bare',
                                      objects=['left', 'right', 'bare', 'left-bare',
                                               'right-bare', None], doc="""
        Whether and where to display the yaxis, bare options allow suppressing
        all axis labels including ticks and ylabel. Valid options are 'left',
        'right', 'bare' 'left-bare' and 'right-bare'.""")<|MERGE_RESOLUTION|>--- conflicted
+++ resolved
@@ -10,25 +10,15 @@
 from ...core.dimension import Dimension
 from ...core.options import Store, abbreviated_exception
 from ...core.util import (
-<<<<<<< HEAD
-    OrderedDict, match_spec, unique_iterator, basestring, isfinite,
-    dt_to_int, dt64_to_dt, isscalar, isdatetime
-=======
-    match_spec, basestring, isfinite, dt_to_int, dt64_to_dt, search_indices,
-    unique_array, isscalar, isdatetime
->>>>>>> 790344b5
+    match_spec, basestring, isfinite, dt_to_int, dt64_to_dt,
+    isscalar, isdatetime
 )
 from ...element import Raster, HeatMap
 from ...operation import interpolate_curve
 from ...util.transform import dim
 from ..plot import PlotSelector
-<<<<<<< HEAD
-from ..mixins import AreaMixin, SpikesMixin
+from ..mixins import AreaMixin, BarsMixin, SpikesMixin
 from ..util import get_sideplot_ranges, get_min_distance
-=======
-from ..mixins import AreaMixin, BarsMixin, SpikesMixin
-from ..util import compute_sizes, get_sideplot_ranges, get_min_distance
->>>>>>> 790344b5
 from .element import ElementPlot, ColorbarPlot, LegendPlot
 from .path  import PathPlot
 from .plot import AdjoinedPlot, mpl_rc_context
@@ -357,7 +347,7 @@
         # Plot bars and make any adjustments
         legend = hist.label if self.show_legend else ''
         bars = self.plotfn(edges, hvals, widths, zorder=self.zorder, label=legend, align='edge', **style)
-        self.handles['artist'] = self._update_plot(self.keys[-1], hist, bars, lims, ranges) # Indexing top
+        self.handles['artist'] = self._update_plot(self.keys[-1], hist, bars, lims, ranges)
 
         ticks = self._compute_ticks(hist, edges, widths, lims)
         ax_settings = self._process_axsettings(hist, lims, ticks)
@@ -737,12 +727,8 @@
     stacked = param.Boolean(default=False, doc="""
        Whether the bars should be stacked or grouped.""")
 
-<<<<<<< HEAD
-    xticks = param.Integer(0, precedence=-1)
-=======
     show_legend = param.Boolean(default=True, doc="""
         Whether to show legend for the plot.""")
->>>>>>> 790344b5
 
     style_opts = ['alpha', 'color', 'align', 'visible', 'edgecolor',
                   'log', 'facecolor', 'capsize', 'error_kw', 'hatch']
@@ -773,46 +759,9 @@
             elif stack_dim in ranges and ranges[stack_dim.name].get('factors'):
                 stack_order = ranges[stack_dim]['factors']
             else:
-<<<<<<< HEAD
-                dimensions.append(None)
-                vals = [None]
-            values[vtype] = list(unique_iterator(vals))
-        return values, dimensions
-
-
-    def _compute_styles(self, element, style_groups):
-        """
-        Computes color and hatch combinations by
-        any combination of the 'group', 'category'
-        and 'stack'.
-        """
-        style = self.lookup_options(element, 'style')[0]
-        sopts = []
-        for sopt in ['color', 'hatch']:
-            if sopt in style:
-                sopts.append(sopt)
-                style.pop(sopt, None)
-        color_groups = []
-        for sg in style_groups:
-            color_groups.append(self.values[sg])
-        style_product = list(product(*color_groups))
-        wrapped_style = self.lookup_options(element, 'style').max_cycles(len(style_product))
-        color_groups = {k:tuple(wrapped_style[n][sopt] for sopt in sopts)
-                        for n,k in enumerate(style_product)}
-
-        return style, color_groups, sopts
-
-
-    def get_extents(self, element, ranges, range_type='combined'):
-        ngroups = len(self.values['group'])
-        vdim = element.vdims[0].name
-        if self.stacked:
-            return 0, 0, ngroups, np.NaN
-=======
                 stack_order = element.dimension_values(1, False)
             stack_order = list(stack_order)
             values = {'group': gvals, 'stack': stack_order}
->>>>>>> 790344b5
         else:
             dimensions = kdims + [None]
             values = {'group': gvals, 'category': cvals}
@@ -850,41 +799,6 @@
         elif yticks:
             yticks = ticks
         super(BarPlot, self)._finalize_ticks(axis, element, xticks, yticks, zticks)
-<<<<<<< HEAD
-        if yalignments:
-            for t, y in zip(axis.get_xticklabels(), yalignments):
-                t.set_y(y)
-
-
-    def _get_dims(self, element):
-        ndims = len(element.dimensions())
-        if element.ndims < 2:
-            gdim, cdim, sdim = element.kdims[0], None, None
-            gi, ci, si = 0, ndims+1, ndims+1
-        elif element.ndims == 3:
-            gdim, cdim, sdim = element.kdims
-            gi, ci, si = 0, 1, 2
-        elif self.stacked:
-            gdim, cdim, sdim = element.kdims[0], None, element.kdims[1]
-            gi, ci, si = 0, ndims+1, 1
-        else:
-            gdim, cdim, sdim = element.kdims[0], element.kdims[1], None
-            gi, ci, si = 0, 1, ndims+1
-        return (gi, gdim), (ci, cdim), (si, sdim)
-
-
-    def _create_bars(self, axis, element):
-        # Get style and dimension information
-        values = self.values
-        (gi, gdim), (ci, cdim), (si, sdim) = self._get_dims(element)
-        indices = dict(zip(self._dimensions, (gi, ci, si)))
-        color_by = ['category'] if cdim else ['stack']
-        style_groups = [sg for sg in color_by if indices[sg] < element.ndims]
-        style_opts, color_groups, sopts = self._compute_styles(element, style_groups)
-        dims = element.dimensions('key', label=True)
-        ndims = len(dims)
-        xdims = [d for d in [cdim, gdim] if d is not None]
-=======
         if alignments:
             if xticks:
                 for t, y in zip(axis.get_xticklabels(), alignments):
@@ -910,7 +824,6 @@
                          for i, v in enumerate(cats)}
         else:
             style_map = {None: {}}
->>>>>>> 790344b5
 
         # Compute widths
         width = (1-(2.*self.bar_padding)) / len(values.get('category', [None]))
