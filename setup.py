--- conflicted
+++ resolved
@@ -10,10 +10,7 @@
 import pyct.build
 
 setup_args = {}
-<<<<<<< HEAD
-install_requires = ['param>=1.9.3,<2.0', 'numpy>=1.0', 'pyviz_comms>=0.7.3',
-                    'panel>=0.9.5', 'pandas']
-=======
+
 install_requires = [
     'param >=1.9.3,<2.0',
     'numpy >=1.0',
@@ -21,7 +18,6 @@
     'panel >=0.8.0',
     'pandas'
 ]
->>>>>>> 1a366bcb
 
 extras_require = {}
 
